--- conflicted
+++ resolved
@@ -58,10 +58,7 @@
     "cbor-js": "^0.1.0",
     "didwebvh-ts": "^2.5.4",
     "jsonld": "^8.3.3",
-<<<<<<< HEAD
     "micro-ordinals": "^0.2.2",
-=======
->>>>>>> a8f2c249
     "multiformats": "^12.0.0"
   },
   "devDependencies": {
