declare module 'cbor-js' {
  export function encode(value: any): ArrayBuffer | Uint8Array;
  export function decode(buffer: ArrayBufferLike): any;
  const _default: any;
  export default _default;
}

declare module 'multiformats/bases/base64' {
  export const base64url: {
    encode: (bytes: Uint8Array) => string;
    decode: (s: string) => Uint8Array;
  };
}

declare module 'jsonld';

<<<<<<< HEAD
// Minimal node globals for tests without @types/node
declare const Buffer: any;

// Minimal jest globals for TS without @types/jest
declare function describe(name: string, fn: () => void): void;
declare function test(name: string, fn: () => any): void;
declare function it(name: string, fn: () => any): void;
declare function expect(actual: any): any;
=======
// Global shims for non-DOM/node test environments
declare const global: any;
declare function setTimeout(handler: (...args: any[]) => void, timeout?: number, ...args: any[]): number;
>>>>>>> 6a198e15
<|MERGE_RESOLUTION|>--- conflicted
+++ resolved
@@ -14,7 +14,6 @@
 
 declare module 'jsonld';
 
-<<<<<<< HEAD
 // Minimal node globals for tests without @types/node
 declare const Buffer: any;
 
@@ -23,8 +22,7 @@
 declare function test(name: string, fn: () => any): void;
 declare function it(name: string, fn: () => any): void;
 declare function expect(actual: any): any;
-=======
+
 // Global shims for non-DOM/node test environments
 declare const global: any;
 declare function setTimeout(handler: (...args: any[]) => void, timeout?: number, ...args: any[]): number;
->>>>>>> 6a198e15
