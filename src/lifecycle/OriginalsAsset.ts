import { 
  AssetResource, 
  DIDDocument, 
  VerifiableCredential, 
  LayerType 
} from '../types';

export interface ProvenanceChain {
  createdAt: string;
  creator: string;
  migrations: Array<{
    from: LayerType;
    to: LayerType;
    timestamp: string;
    transactionId?: string;
  }>;
  transfers: Array<{
    from: string;
    to: string;
    timestamp: string;
    transactionId: string;
  }>;
}

export class OriginalsAsset {
  public readonly id: string;
  public readonly resources: AssetResource[];
  public readonly did: DIDDocument;
  public readonly credentials: VerifiableCredential[];
  public currentLayer: LayerType;
<<<<<<< HEAD
=======
  public bindings?: Record<string, string>;
>>>>>>> 6a198e15
  private provenance: ProvenanceChain;

  constructor(
    resources: AssetResource[],
    did: DIDDocument,
    credentials: VerifiableCredential[]
  ) {
    this.id = did.id;
    this.resources = resources;
    this.did = did;
    this.credentials = credentials;
    this.currentLayer = this.determineCurrentLayer(did.id);
    this.provenance = {
      createdAt: new Date().toISOString(),
      creator: did.id,
      migrations: [],
      transfers: []
    };
  }

  async migrate(toLayer: LayerType): Promise<void> {
    // Handle migration between layers
    const validTransitions: Record<LayerType, LayerType[]> = {
      'did:peer': ['did:webvh', 'did:btco'],
      'did:webvh': ['did:btco'],
      'did:btco': [] // No further migrations possible
    };

    if (!validTransitions[this.currentLayer].includes(toLayer)) {
      throw new Error(`Invalid migration from ${this.currentLayer} to ${toLayer}`);
    }
    this.provenance.migrations.push({
      from: this.currentLayer,
      to: toLayer,
      timestamp: new Date().toISOString()
    });
    this.currentLayer = toLayer;
  }

  getProvenance(): ProvenanceChain {
    return this.provenance;
<<<<<<< HEAD
  }

  recordTransfer(from: string, to: string, transactionId: string): void {
    this.provenance.transfers.push({
      from,
      to,
      timestamp: new Date().toISOString(),
      transactionId
    });
=======
>>>>>>> 6a198e15
  }

  async verify(): Promise<boolean> {
    return true;
  }

  private determineCurrentLayer(didId: string): LayerType {
    if (didId.startsWith('did:peer:')) return 'did:peer';
    if (didId.startsWith('did:webvh:')) return 'did:webvh';
    if (didId.startsWith('did:btco:')) return 'did:btco';
    throw new Error('Unknown DID method');
  }
}

<|MERGE_RESOLUTION|>--- conflicted
+++ resolved
@@ -28,10 +28,7 @@
   public readonly did: DIDDocument;
   public readonly credentials: VerifiableCredential[];
   public currentLayer: LayerType;
-<<<<<<< HEAD
-=======
   public bindings?: Record<string, string>;
->>>>>>> 6a198e15
   private provenance: ProvenanceChain;
 
   constructor(
@@ -73,7 +70,6 @@
 
   getProvenance(): ProvenanceChain {
     return this.provenance;
-<<<<<<< HEAD
   }
 
   recordTransfer(from: string, to: string, transactionId: string): void {
@@ -83,8 +79,6 @@
       timestamp: new Date().toISOString(),
       transactionId
     });
-=======
->>>>>>> 6a198e15
   }
 
   async verify(): Promise<boolean> {
