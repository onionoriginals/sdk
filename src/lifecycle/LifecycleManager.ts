import { 
  OriginalsConfig, 
  AssetResource, 
  BitcoinTransaction 
} from '../types';
import { PSBTBuilder } from '../bitcoin/PSBTBuilder';
import { BroadcastClient } from '../bitcoin/BroadcastClient';
import { OrdinalsClient } from '../bitcoin/OrdinalsClient';
import { OrdinalsClientProvider } from '../bitcoin/providers/OrdinalsProvider';
import { DIDManager } from '../did/DIDManager';
import { CredentialManager } from '../vc/CredentialManager';
import { OriginalsAsset } from './OriginalsAsset';
<<<<<<< HEAD
import { BitcoinManager } from '../bitcoin/BitcoinManager';
import { OrdinalsClient } from '../bitcoin/OrdinalsClient';
=======
import { MemoryStorageAdapter } from '../storage/MemoryStorageAdapter';
import { encodeBase64UrlMultibase, hexToBytes } from '../utils/encoding';

type LifecycleDeps = {
  psbtBuilder?: PSBTBuilder;
  broadcastClient?: BroadcastClient;
  ordinalsProvider?: OrdinalsClientProvider;
};
>>>>>>> 6a198e15

export class LifecycleManager {
  constructor(
    private config: OriginalsConfig,
    private didManager: DIDManager,
    private credentialManager: CredentialManager,
    private deps: LifecycleDeps = {}
  ) {}

  async createAsset(resources: AssetResource[]): Promise<OriginalsAsset> {
    const didDoc = { '@context': ['https://www.w3.org/ns/did/v1'], id: 'did:peer:' + Date.now() } as any;
    return new OriginalsAsset(resources, didDoc, []);
  }

  async publishToWeb(
    asset: OriginalsAsset,
    domain: string
  ): Promise<OriginalsAsset> {
    if (typeof (asset as any).migrate !== 'function') {
      throw new Error('Not implemented');
    }
    if (asset.currentLayer !== 'did:peer') {
      throw new Error('Not implemented');
    }
    const storage = new MemoryStorageAdapter();

    // Create a slug for this publication based on current peer id suffix
    const slug = asset.id.split(':').pop() as string;

    // Publish resources under content-addressed paths (for hosting outside DID log)
    const publishedResources = [] as { id: string; url: string; hash: string; contentType?: string }[];
    for (const res of asset.resources) {
      const hashBytes = hexToBytes(res.hash);
      const multibase = encodeBase64UrlMultibase(hashBytes);
      const resPath = `.well-known/webvh/${slug}/resources/${multibase}`;
      const data = res.content ? new (globalThis as any).TextEncoder().encode(res.content) : new (globalThis as any).TextEncoder().encode(res.hash);
      const url = await storage.putObject(domain, resPath, data);
      publishedResources.push({ id: res.id, url, hash: res.hash, contentType: res.contentType });
    }

    // New resource identifier for the web representation; the asset DID remains the same.
    const webDid = `did:webvh:${domain}:${slug}`;
    await asset.migrate('did:webvh');
    (asset as any).bindings = Object.assign({}, (asset as any).bindings, { 'did:webvh': webDid });
    return asset;
  }

  async inscribeOnBitcoin(
    asset: OriginalsAsset,
    feeRate?: number
  ): Promise<OriginalsAsset> {
    if (typeof (asset as any).migrate !== 'function') {
      throw new Error('Not implemented');
    }
    if (asset.currentLayer !== 'did:webvh' && asset.currentLayer !== 'did:peer') {
      throw new Error('Not implemented');
    }
    // Minimal MVP flow: estimate fee, pretend to build & broadcast, update provenance, migrate
    const provider = this.deps.ordinalsProvider || new OrdinalsClientProvider(
      new OrdinalsClient(this.config.bitcoinRpcUrl || 'http://localhost:3000', this.config.network as any),
      { baseUrl: this.config.bitcoinRpcUrl || 'http://localhost:3000' }
    );
    const usedFeeRate = typeof feeRate === 'number' && feeRate > 0 ? feeRate : await provider.estimateFee(1);
    const psbtBuilder = this.deps.psbtBuilder || new PSBTBuilder();
    const broadcast = this.deps.broadcastClient || new BroadcastClient(async (_hex: string) => 'tx-mock', async (_txid: string) => ({ confirmed: true, confirmations: 1 }));

    // For SDK-level MVP we do not own UTXO selection here; callers inject when needed.
    // We record provenance with the used fee rate and a mock txid if not provided.
    const txHex = 'deadbeef';
    const { txid } = await broadcast.broadcastAndConfirm(txHex, { pollIntervalMs: 10, maxAttempts: 1 });

    const prov = (asset as any).provenance || (asset as any).getProvenance?.() || {};
    prov.txid = txid;
    prov.feeRate = usedFeeRate;
    prov.timestamp = new Date().toISOString();
    (asset as any).provenance = prov;

    // Only resources migrate; retain original DID identity. Track btco binding.
    await asset.migrate('did:btco');
    (asset as any).bindings = Object.assign({}, (asset as any).bindings, { 'did:btco': `did:btco:${String(txid)}` });
    return asset;
  }

  async transferOwnership(
    asset: OriginalsAsset,
    newOwner: string
  ): Promise<BitcoinTransaction> {
    // Transfer Bitcoin-anchored asset ownership
    // Only works for assets in did:btco layer
    if (asset.currentLayer !== 'did:btco') {
      throw new Error('Asset must be inscribed on Bitcoin before transfer');
    }
    // For this SDK scaffold, delegate to BitcoinManager to produce a transfer tx
    const bm = new BitcoinManager(this.config);
    // We need an inscription identifier; in this simplified scaffold, derive from DID
    const didId = asset.id;
    const satoshi = didId.startsWith('did:btco:') ? didId.split(':')[2] : '0';
    // Fake an inscription reference minimal for transfer; in a real impl we'd resolve via OrdinalsClient
    const inscription = {
      satoshi,
      inscriptionId: `insc-${satoshi}`,
      content: Buffer.alloc(0),
      contentType: 'application/octet-stream',
      txid: 'prev-txid',
      vout: 0
    };
    const tx = await bm.transferInscription(inscription as any, newOwner);

    // Simulate confirmation polling via OrdinalsClient
    const client = new OrdinalsClient(this.config.bitcoinRpcUrl || 'http://localhost:3000', this.config.network || 'mainnet');
    const status = await client.getTransactionStatus(tx.txid);
    const confirmations = status.confirmations ?? 0;
    (tx as any).confirmations = confirmations;

    // Update provenance
    asset.recordTransfer(asset.id, newOwner, tx.txid);
    return tx;
  }
}

<|MERGE_RESOLUTION|>--- conflicted
+++ resolved
@@ -5,15 +5,12 @@
 } from '../types';
 import { PSBTBuilder } from '../bitcoin/PSBTBuilder';
 import { BroadcastClient } from '../bitcoin/BroadcastClient';
+import { BitcoinManager } from '../bitcoin/BitcoinManager';
 import { OrdinalsClient } from '../bitcoin/OrdinalsClient';
 import { OrdinalsClientProvider } from '../bitcoin/providers/OrdinalsProvider';
 import { DIDManager } from '../did/DIDManager';
 import { CredentialManager } from '../vc/CredentialManager';
 import { OriginalsAsset } from './OriginalsAsset';
-<<<<<<< HEAD
-import { BitcoinManager } from '../bitcoin/BitcoinManager';
-import { OrdinalsClient } from '../bitcoin/OrdinalsClient';
-=======
 import { MemoryStorageAdapter } from '../storage/MemoryStorageAdapter';
 import { encodeBase64UrlMultibase, hexToBytes } from '../utils/encoding';
 
@@ -22,7 +19,6 @@
   broadcastClient?: BroadcastClient;
   ordinalsProvider?: OrdinalsClientProvider;
 };
->>>>>>> 6a198e15
 
 export class LifecycleManager {
   constructor(
