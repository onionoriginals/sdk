--- conflicted
+++ resolved
@@ -102,9 +102,6 @@
     this.flushTimeout = null;
     
     try {
-<<<<<<< HEAD
-      const { appendFile } = await import('node:fs/promises');
-=======
       // Use Bun's file API for efficient file writing
       const file = Bun.file(this.filePath);
       const exists = await file.exists();
@@ -117,7 +114,6 @@
         // Create new file
         await Bun.write(this.filePath, lines);
       }
->>>>>>> c65e2c90
       await appendFile(this.filePath, lines);
     } catch (err) {
       // Fallback to console on file write error
