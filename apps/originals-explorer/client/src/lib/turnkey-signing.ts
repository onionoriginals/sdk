/**
 * Turnkey Signing Utilities
 * Handles signing operations for DID documents and credentials
 */

import { TurnkeyClient, WalletAccount } from '@turnkey/core';
import { withTokenExpiration } from './turnkey-error-handler';

/**
 * Sign a payload with Turnkey
 * Assumes the payload is already properly formatted/hashed by the Originals SDK
 *
 * @param turnkeyClient - Initialized Turnkey client
 * @param payload - Pre-hashed/formatted payload ready to sign (as hex string)
 * @param walletAccount - Turnkey wallet account to sign with
 * @param onExpired - Optional callback for handling expired sessions
 * @returns Formatted signature (0x-prefixed hex string)
 */
export async function signWithTurnkey(
  turnkeyClient: TurnkeyClient,
  payload: string,
  walletAccount: WalletAccount,
  onExpired?: () => void
): Promise<string> {
<<<<<<< HEAD
  try {
    // Payload should already be properly formatted by Originals SDK
    // Just ensure it's in hex format for Turnkey
    const hexPayload = payload.startsWith('0x') ? payload.slice(2) : payload;

    const response = await turnkeyClient.signMessage({
      organizationId: walletAccount.organizationId,
      walletAccount: walletAccount as WalletAccount,
      message: hexPayload,
      encoding: 'PAYLOAD_ENCODING_HEXADECIMAL',
      hashFunction: 'HASH_FUNCTION_NOT_APPLICABLE', // Payload is already hashed by SDK
    });

    if (!response.r || !response.s) {
      throw new Error('Invalid signature response from Turnkey');
=======
  return withTokenExpiration(async () => {
    try {
      // Payload should already be properly formatted by Originals SDK
      // Just ensure it's in hex format for Turnkey
      const hexPayload = payload.startsWith('0x') ? payload.slice(2) : payload;

      const response = await turnkeyClient.signMessage({
        organizationId: walletAccount.organizationId,
        walletAccount: walletAccount as WalletAccount,
        message: hexPayload,
        encoding: 'PAYLOAD_ENCODING_HEXADECIMAL',
        hashFunction: 'HASH_FUNCTION_NO_OP', // Payload is already hashed by SDK
      });

      if (!response.r || !response.s) {
        throw new Error('Invalid signature response from Turnkey');
      }

      // Combine r and s into a single signature using proper formatting
      // formatSignature handles '0x' prefix normalization consistently
      const signature = formatSignature(response.r, response.s, response.v);

      return signature;
    } catch (error) {
      console.error('Error signing with Turnkey:', error);
      throw new Error(`Failed to sign: ${error instanceof Error ? error.message : String(error)}`);
>>>>>>> c59c104b
    }
  }, onExpired);
}

/**
 * Sign a DID document with Turnkey
 */
export async function signDIDDocument(
  turnkeyClient: TurnkeyClient,
  didDocument: any,
  walletAccount: WalletAccount,
  onExpired?: () => void
): Promise<{ signature: string; proofValue: string }> {
  try {
    // Create the data to sign (canonical form of DID document)
    // In production, this should come from Originals SDK's canonicalization
    const canonicalDoc = JSON.stringify(didDocument, Object.keys(didDocument).sort());

    // Hash the canonical document
    const encoder = new TextEncoder();
    const data = encoder.encode(canonicalDoc);
    const hashBuffer = await crypto.subtle.digest('SHA-256', data);
    const hashArray = Array.from(new Uint8Array(hashBuffer));
    const hashHex = hashArray.map(b => b.toString(16).padStart(2, '0')).join('');

    // Sign the hash with Turnkey
    const signature = await signWithTurnkey(turnkeyClient, hashHex, walletAccount, onExpired);

    // Format as proof value (multibase encoded)
    const proofValue = `z${signature}`;

    return {
      signature,
      proofValue,
    };
  } catch (error) {
    console.error('Error signing DID document:', error);
    throw new Error(`Failed to sign DID document: ${error instanceof Error ? error.message : String(error)}`);
  }
}

/**
 * Sign a credential with Turnkey
 */
export async function signCredential(
  turnkeyClient: TurnkeyClient,
  credential: any,
  proof: any,
  walletAccount: WalletAccount,
  onExpired?: () => void
): Promise<{ signature: string; proofValue: string }> {
  try {
    // Create the data to sign (canonical form)
    // In production, this should come from Originals SDK's canonicalization
    const dataToSign = JSON.stringify({
      credential,
      proof: {
        ...proof,
        proofValue: undefined, // Remove proofValue before signing
      },
    }, Object.keys({ credential, proof }).sort());

    // Hash the canonical data
    const encoder = new TextEncoder();
    const data = encoder.encode(dataToSign);
    const hashBuffer = await crypto.subtle.digest('SHA-256', data);
    const hashArray = Array.from(new Uint8Array(hashBuffer));
    const hashHex = hashArray.map(b => b.toString(16).padStart(2, '0')).join('');

    // Sign the hash with Turnkey
    const signature = await signWithTurnkey(turnkeyClient, hashHex, walletAccount, onExpired);

    // Format as proof value
    const proofValue = `z${signature}`;

    return {
      signature,
      proofValue,
    };
  } catch (error) {
    console.error('Error signing credential:', error);
    throw new Error(`Failed to sign credential: ${error instanceof Error ? error.message : String(error)}`);
  }
}

/**
 * Convert Turnkey signature components (r, s, v) to hex string
 */
export function formatSignature(r: string, s: string, v?: string): string {
  // Remove '0x' prefix if present
  const cleanR = r.startsWith('0x') ? r.slice(2) : r;
  const cleanS = s.startsWith('0x') ? s.slice(2) : s;

  if (v) {
    const cleanV = v.startsWith('0x') ? v.slice(2) : v;
    return `0x${cleanR}${cleanS}${cleanV}`;
  }

  return `0x${cleanR}${cleanS}`;
}

/**
 * Verify a signature locally (for testing)
 */
export async function verifySignatureLocal(
  message: string,
  signature: string,
  publicKey: string
): Promise<boolean> {
  try {
    // This is a simplified verification
    // In production, you'd use the appropriate crypto library based on the curve
    console.log('Local signature verification not fully implemented');
    return true;
  } catch (error) {
    console.error('Error verifying signature:', error);
    return false;
  }
}<|MERGE_RESOLUTION|>--- conflicted
+++ resolved
@@ -22,11 +22,11 @@
   walletAccount: WalletAccount,
   onExpired?: () => void
 ): Promise<string> {
-<<<<<<< HEAD
-  try {
-    // Payload should already be properly formatted by Originals SDK
-    // Just ensure it's in hex format for Turnkey
-    const hexPayload = payload.startsWith('0x') ? payload.slice(2) : payload;
+  return withTokenExpiration(async () => {
+    try {
+      // Payload should already be properly formatted by Originals SDK
+      // Just ensure it's in hex format for Turnkey
+      const hexPayload = payload.startsWith('0x') ? payload.slice(2) : payload;
 
     const response = await turnkeyClient.signMessage({
       organizationId: walletAccount.organizationId,
@@ -35,23 +35,6 @@
       encoding: 'PAYLOAD_ENCODING_HEXADECIMAL',
       hashFunction: 'HASH_FUNCTION_NOT_APPLICABLE', // Payload is already hashed by SDK
     });
-
-    if (!response.r || !response.s) {
-      throw new Error('Invalid signature response from Turnkey');
-=======
-  return withTokenExpiration(async () => {
-    try {
-      // Payload should already be properly formatted by Originals SDK
-      // Just ensure it's in hex format for Turnkey
-      const hexPayload = payload.startsWith('0x') ? payload.slice(2) : payload;
-
-      const response = await turnkeyClient.signMessage({
-        organizationId: walletAccount.organizationId,
-        walletAccount: walletAccount as WalletAccount,
-        message: hexPayload,
-        encoding: 'PAYLOAD_ENCODING_HEXADECIMAL',
-        hashFunction: 'HASH_FUNCTION_NO_OP', // Payload is already hashed by SDK
-      });
 
       if (!response.r || !response.s) {
         throw new Error('Invalid signature response from Turnkey');
@@ -65,7 +48,6 @@
     } catch (error) {
       console.error('Error signing with Turnkey:', error);
       throw new Error(`Failed to sign: ${error instanceof Error ? error.message : String(error)}`);
->>>>>>> c59c104b
     }
   }, onExpired);
 }
